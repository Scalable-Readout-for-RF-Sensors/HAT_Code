--- conflicted
+++ resolved
@@ -1,11 +1,7 @@
 from nanovna import NanoVNA
 from switch import SwitchAdapter
 import numpy as np
-<<<<<<< HEAD
-import os, datetime,typing
-=======
-import os, datetime, time
->>>>>>> 8f507732
+import os, datetime, typing
 
 class RFMultiplexer:
     """
@@ -84,12 +80,8 @@
             print(e)
             return None
 
-<<<<<<< HEAD
+
     def read(self, port:int):
-=======
-
-    def read(self, port):
->>>>>>> 8f507732
         """
         Reads the bit value from the specified port.
 
@@ -100,7 +92,6 @@
             int or None: Detected bit (0 or 1), or None if not detected.
         """
         self.switchPort(port)
-<<<<<<< HEAD
         self.vna.resume()
         if self.vna.frequencies is not None:
             freqs = self.vna.frequencies 
@@ -113,13 +104,6 @@
 
         s11 = self.vna.scan()[0]
         bit = self._detect_bit(typing.cast(np.ndarray,freqs), typing.cast(np.ndarray,s11))
-=======
-        freqs = self.vna.frequencies
-        print("Reading from VNA...", end="\r")
-        s11 = self.vna.scan()[0]
-        #if len(s11) == 0: raise RuntimeError("VNA scan returned empty data.")
-        bit = self._detect_bit(freqs, s11)
->>>>>>> 8f507732
         self.address_dict[str(port)] = bit
         #print(f"Bit: {bit}")
         return bit
